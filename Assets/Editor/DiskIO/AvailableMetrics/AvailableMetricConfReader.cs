﻿using UnityEngine;
using UnityEditor;
using UnityEngine.TestTools;
using NUnit.Framework;
using System.Collections;
using DiskIO.AvailableMetrics;
using System.Collections.Generic;

public class DiskIOTest
{

    [Test]
    public void ReadConfigFileTest()
    {
        List<Metric> avMetrics = new List<Metric>();
<<<<<<< HEAD
        avMetrics.Add(new Metric("Lines of Code", "ncloc", 0.1f, "int"));
        avMetrics.Add(new Metric("test succes", "ts", 100.0f, "percentege"));


=======
        avMetrics.Add(new Metric("Lines of Code", "ncloc", 0.0, "double"));
        avMetrics.Add(new Metric("Test Success Density", "test_success_density", 100, "percentage"));
        avMetrics.Add(new Metric("Code Smells", "code_smells", 0.0, "double"));
        avMetrics.Add(new Metric("Comment Lines Density", "comment_lines_density", 0.0, "percentage"));
        avMetrics.Add(new Metric("Bugs", "bugs", 0.0, "double"));
        avMetrics.Add(new Metric("Vulnerabilities", "vulnerabilities", 0.0, "double"));
        avMetrics.Add(new Metric("Violations", "violations", 0.0, "double"));
        avMetrics.Add(new Metric("Functions", "functions", 0.0, "double"));
        avMetrics.Add(new Metric("Coverage", "coverage", 0.0, "percentage"));
        
>>>>>>> e64b29d0
        List<Metric> readedMetrics = AvailableMetricConfigReader.ReadConfigFile();
        int i = 0;
        foreach (Metric m in readedMetrics)
        {
           Assert.AreEqual(m, avMetrics.ToArray()[i]);
            i++;
        }



    }


}<|MERGE_RESOLUTION|>--- conflicted
+++ resolved
@@ -13,12 +13,6 @@
     public void ReadConfigFileTest()
     {
         List<Metric> avMetrics = new List<Metric>();
-<<<<<<< HEAD
-        avMetrics.Add(new Metric("Lines of Code", "ncloc", 0.1f, "int"));
-        avMetrics.Add(new Metric("test succes", "ts", 100.0f, "percentege"));
-
-
-=======
         avMetrics.Add(new Metric("Lines of Code", "ncloc", 0.0, "double"));
         avMetrics.Add(new Metric("Test Success Density", "test_success_density", 100, "percentage"));
         avMetrics.Add(new Metric("Code Smells", "code_smells", 0.0, "double"));
@@ -29,7 +23,6 @@
         avMetrics.Add(new Metric("Functions", "functions", 0.0, "double"));
         avMetrics.Add(new Metric("Coverage", "coverage", 0.0, "percentage"));
         
->>>>>>> e64b29d0
         List<Metric> readedMetrics = AvailableMetricConfigReader.ReadConfigFile();
         int i = 0;
         foreach (Metric m in readedMetrics)
