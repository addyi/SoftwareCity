﻿using System.Collections.Generic;
using System.IO;
using DiskIO.ReadConfigFile;

namespace DiskIO.DiskIOManager
{
    public class DiskIO<Type>
    {
<<<<<<< HEAD
        public readonly string directoryPath = @"/hololens/directory/path/where/componentTree/should-be-saved "; 
        public readonly string filePath = @"/file/path/where/componentTree/should-be-saved";
=======
        private readonly string directoryPath = @"/Users/yacinesghairi/Desktop";
		private readonly string filePath = @"/Users/yacinesghairi/Desktop/MyStacks/QAware-statics/av-metrics/available.json";

		public DiskIO()
		{
		}

        //public ConfigFile ConfigFile { get; set; }
        //public ComponentTree ComponentTree { get; set; }
        //public SQCredential Credentials { get; set; }
>>>>>>> b60ce8fa

        public List<Metric> GetAvailableMetrics(ConfigFile configFile)
        {
            return configFile.ReadConfigFile(filePath);
        }

        public Type GetSavedTree(string fileName)
        {
            string file = Path.Combine(directoryPath, fileName);
            DiskIOStream<Type> dskioStream = new DiskIOStream<Type>();
            return dskioStream.DeserializeDiskIOItem(file);

        }

        public void SetSavedTree(string fileName, Type componentTree)
        {
            string file = Path.Combine(directoryPath, fileName);
            DiskIOStream<Type> dskioStream = new DiskIOStream<Type>();
            dskioStream.SerializeDiskIOItem(file, componentTree);
        }
    }
}<|MERGE_RESOLUTION|>--- conflicted
+++ resolved
@@ -1,4 +1,4 @@
-﻿using System.Collections.Generic;
+﻿﻿using System.Collections.Generic;
 using System.IO;
 using DiskIO.ReadConfigFile;
 
@@ -6,21 +6,8 @@
 {
     public class DiskIO<Type>
     {
-<<<<<<< HEAD
         public readonly string directoryPath = @"/hololens/directory/path/where/componentTree/should-be-saved "; 
         public readonly string filePath = @"/file/path/where/componentTree/should-be-saved";
-=======
-        private readonly string directoryPath = @"/Users/yacinesghairi/Desktop";
-		private readonly string filePath = @"/Users/yacinesghairi/Desktop/MyStacks/QAware-statics/av-metrics/available.json";
-
-		public DiskIO()
-		{
-		}
-
-        //public ConfigFile ConfigFile { get; set; }
-        //public ComponentTree ComponentTree { get; set; }
-        //public SQCredential Credentials { get; set; }
->>>>>>> b60ce8fa
 
         public List<Metric> GetAvailableMetrics(ConfigFile configFile)
         {
